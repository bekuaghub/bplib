/************************************************************************
 * File: bplib.c
 *
 *  Copyright 2019 United States Government as represented by the
 *  Administrator of the National Aeronautics and Space Administration.
 *
 *  Licensed under the Apache License, Version 2.0 (the "License");
 *  you may not use this file except in compliance with the License.
 *  You may obtain a copy of the License at
 *
 *      http://www.apache.org/licenses/LICENSE-2.0
 *
 *  Unless required by applicable law or agreed to in writing, software
 *  distributed under the License is distributed on an "AS IS" BASIS,
 *  WITHOUT WARRANTIES OR CONDITIONS OF ANY KIND, either express or implied.
 *  See the License for the specific language governing permissions and
 *  limitations under the License.
 *
 * Maintainer(s):
 *  Joe-Paul Swinski, Code 582 NASA GSFC
 *
 *************************************************************************/

/******************************************************************************
 INCLUDES
 ******************************************************************************/

#include "bplib.h"
#include "bplib_os.h"
#include "bplib_sdnv.h"
#include "bplib_blk.h"
#include "bplib_blk_pri.h"
#include "bplib_blk_cteb.h"
#include "bplib_blk_bib.h"
#include "bplib_blk_pay.h"
#include "bplib_rb_tree.h"

/******************************************************************************
 DEFINES
 ******************************************************************************/

#ifndef LIBID
#define LIBID                           "unversioned"
#endif

#define BP_EMPTY                        (-1)
#define BP_BUNDLE_HDR_BUF_SIZE          128
#define BP_NUM_EXCLUDE_REGIONS          8

#define BP_DEFAULT_MAX_CHANNELS         4
#define BP_DEFAULT_ACTIVE_TABLE_SIZE    16384
#define BP_DEFAULT_MAX_CONCURRENT_DACS  4       // maximum number of custody eids to keep track of
#define BP_DEFAULT_MAX_FILLS_PER_DACS   64
#define BP_DEFAULT_PAY_CRC              BP_BIB_CRC16
#define BP_DEFAULT_TIMEOUT              10
#define BP_DEFAULT_CREATE_TIME_SYS      true
#define BP_DEFAULT_CREATE_SECS          0
#define BP_DEFAULT_CSTRQST              true
#define BP_DEFAULT_ICHECK               true
#define BP_DEFAULT_LIFETIME             0
#define BP_DEFAULT_BUNDLE_MAXLENGTH     4096
#define BP_DEFAULT_SEQ_RESET_PERIOD     0
#define BP_DEFAULT_PROC_ADMIN_ONLY      false
#define BP_DEFAULT_WRAP_RESPONSE        BP_WRAP_RESEND
#define BP_DEFAULT_WRAP_TIMEOUT         1000    // milliseconds
#define BP_DEFAULT_CID_REUSE            false
#define BP_DEFAULT_DACS_RATE            5       // seconds
#define BP_DEFAULT_ORIGINATION          true
#define BP_DEFAULT_BP_VERSION           BP_PRI_VERSION

/******************************************************************************
 TYPEDEFS
 ******************************************************************************/

/* --------------- Storage Types ------------------- */

/* Payload Storage Block */
typedef struct {
    bool                request_custody;    // boolean whether original bundle requested custody on payload delivery
    int                 payloadsize;        // size of the payload
} bp_payload_store_t;

/* Bundle Storage Block */
typedef struct {
    uint32_t            exprtime;           // absolute time when bundle expires
    bp_sdnv_t           cidsdnv;            // SDNV of custody id field of bundle
    int                 cteboffset;         // offset of the CTEB block of bundle
    int                 biboffset;          // offset of the BIB block of bundle
    int                 payoffset;          // offset of the payload block of bundle
    int                 headersize;         // size of the header (portion of buffer below used)
    int                 bundlesize;         // total size of the bundle (header and payload)
    uint8_t             header[BP_BUNDLE_HDR_BUF_SIZE]; // header portion of bundle
} bp_bundle_store_t;

/* --------------- Bundle Types ------------------- */

/* Data Bundle */
typedef struct {
    bp_blk_pri_t        primary_block;
    bp_blk_cteb_t       custody_block;
    bp_blk_bib_t        integrity_block;
    bp_blk_pay_t        payload_block;
    int                 maxlength;  // maximum size of bundle in bytes (includes header blocks)
    int                 originate;  // 1: originated bundle, 0: forwarded bundle
    bp_bundle_store_t   bundle_store;
    bp_payload_store_t  payload_store;
} bp_data_bundle_t;

/* DTN Aggregate Custody Signal Bundle */
typedef struct {
    bp_blk_pri_t        primary_block;
    bp_blk_bib_t        integrity_block;
    bp_blk_pay_t        payload_block;
    uint32_t            cstnode;
    uint32_t            cstserv;
    rb_tree*            tree;       // balanced tree to store bundle ids
    bool                delivered;  // false: forwarded to destination, true: delivered to application
    uint32_t            last_dacs;  // time of last dacs generated
    uint8_t*            paybuf;     // buffer to hold built DACS record
    int                 paybuf_size;
    bp_bundle_store_t   bundle_store;
} bp_dacs_bundle_t;

/* --------------- Application Types ------------------- */

/* Active Table */
typedef struct {
    bp_sid_t*           sid;
    uint32_t*           retx;
    uint32_t            oldest_cid;
    uint32_t            current_cid;
} bp_active_table_t;

/* Channel Control Block */
typedef struct {
    int                 index;
    bp_attr_t           attributes;

    int                 data_bundle_lock;
    int                 dacs_bundle_lock;
    int                 active_table_signal;

    uint32_t            local_node;
    uint32_t            local_service;

    bp_store_t          storage;
    int                 data_store_handle;
    int                 payload_store_handle;
    int                 dacs_store_handle;

    bp_data_bundle_t    data_bundle;
    bp_dacs_bundle_t*   dacs_bundle;

    bp_active_table_t   active_table;

    int                 num_dacs;
    int                 dacs_rate;              // number of seconds to wait between sending ACS bundles

    bp_stats_t          stats;

    int                 timeout;                // seconds, zero for infinite
    int                 proc_admin_only;        // process only administrative records (for sender only agents)
    int                 wrap_response;          // what to do when active table wraps
    int                 cid_reuse;              // favor reusing CID when retransmitting
} bp_channel_t;

/******************************************************************************
 FILE DATA
 ******************************************************************************/

static bp_channel_t* channels;
static int channels_max;
static int channels_lock;

/******************************************************************************
 CONST FILE DATA
 ******************************************************************************
 * Notes:
 * 1. The block length field for every bundle block MUST be set to a positive
 *    integer.  The option to update the fields of the bundle reserves the width
 *    of the blklen field and goes back and writes the value after the entire
 *    block is written.  If the blklen field was variable, the code would have
 *    to make a first pass to calculate the block length and then a second pass
 *    to use that block length - that would be too much processing.
 */

static const bp_blk_pri_t native_data_pri_blk = {
    .version            = BP_DEFAULT_BP_VERSION,
                            /*          Value         Index       Width   */
    .pcf                = { 0,                          1,          3 },
    .blklen             = { 0,                          4,          1 },
    .dstnode            = { 0,                          5,          4 },
    .dstserv            = { 0,                          9,          2 },
    .srcnode            = { 0,                          11,         4 },
    .srcserv            = { 0,                          15,         2 },
    .rptnode            = { 0,                          17,         4 },
    .rptserv            = { 0,                          21,         2 },
    .cstnode            = { 0,                          23,         4 },
    .cstserv            = { 0,                          27,         2 },
    .createsec          = { BP_DEFAULT_CREATE_SECS,     29,         6 },
    .createseq          = { 0,                          35,         4 },
    .lifetime           = { BP_DEFAULT_LIFETIME,        39,         4 },
    .dictlen            = { 0,                          43,         1 },
    .fragoffset         = { 0,                          44,         4 },
    .paylen             = { 0,                          48,         4 },
    .is_admin_rec       = false,
    .request_custody    = BP_DEFAULT_CSTRQST,
    .allow_frag         = false,
    .is_frag            = false,
    .integrity_check    = BP_DEFAULT_ICHECK
};

static const bp_blk_pri_t native_dacs_pri_blk = {
    .version            = BP_DEFAULT_BP_VERSION,
                            /*          Value         Index       Width   */
    .pcf                = { 0,                          1,          3 },
    .blklen             = { 0,                          4,          1 },
    .dstnode            = { 0,                          5,          4 },
    .dstserv            = { 0,                          9,          2 },
    .srcnode            = { 0,                          11,         4 },
    .srcserv            = { 0,                          15,         2 },
    .rptnode            = { 0,                          17,         4 },
    .rptserv            = { 0,                          21,         2 },
    .cstnode            = { 0,                          23,         4 },
    .cstserv            = { 0,                          27,         2 },
    .createsec          = { BP_DEFAULT_CREATE_SECS,     29,         6 },
    .createseq          = { 0,                          35,         4 },
    .lifetime           = { BP_DEFAULT_LIFETIME,        39,         4 },
    .dictlen            = { 0,                          43,         1 },
    .fragoffset         = { 0,                          44,         4 },
    .paylen             = { 0,                          48,         4 },
    .is_admin_rec       = true,
    .request_custody    = false,
    .allow_frag         = false,
    .is_frag            = false,
    .integrity_check    = BP_DEFAULT_ICHECK
};

static const bp_blk_cteb_t native_cteb_blk = {
                            /*          Value             Index       Width   */
    .bf                 = { 0,                              1,          1 },
    .blklen             = { 0,                              2,          1 },
    .cid                = { 0,                              3,          4 },
    .csteid             = { '\0' },
    .cstnode            = 0,
    .cstserv            = 0
};

static const bp_blk_bib_t native_bib_blk = {
                            /*          Value             Index       Width   */
    .bf                 = { 0,                              1,          1 },
    .blklen             = { 0,                              2,          1 },
    .paytype            = { BP_DEFAULT_PAY_CRC,             3,          2 },
    .paycrc             = { 0,                              5,          3 }
};

static const bp_blk_pay_t native_pay_blk = {
                            /*          Value             Index       Width   */
    .bf                 = { 0,                              1,          1 },
    .blklen             = { 0,                              2,          4 },
    .payptr             = NULL,
    .paysize            = 0
};

/******************************************************************************
 LOCAL FUNCTIONS
 ******************************************************************************/

/*--------------------------------------------------------------------------------------
 * initialize_orig_bundle - Initialize Bundle Header from Channel Struct
 *
 *  This is only done when changes to the bundle's channel parameters are made
 *
 *  Does not populate following:
 *      - creation time (when using system time)
 *      - creation sequence
 *      - fragment offset
 *      - total payload length
 *      - custody id
 *      - payload crc
 *      - payload block length
 *-------------------------------------------------------------------------------------*/
static int initialize_orig_bundle(bp_data_bundle_t* bundle)
{
    bp_bundle_store_t*  ds      = &bundle->bundle_store;
    uint8_t*            hdrbuf  = ds->header;
    int                 offset  = 0;

    /* Initialize Storage */
    memset(ds, 0, sizeof(bp_bundle_store_t));
    ds->cidsdnv = native_cteb_blk.cid;

    /* Write Primary Block */
    offset = bplib_blk_pri_write(&hdrbuf[0], BP_BUNDLE_HDR_BUF_SIZE, &bundle->primary_block, false);

    /* Write Custody Block */
    if(bundle->primary_block.request_custody)
    {
        ds->cteboffset = offset;
        offset = bplib_blk_cteb_write(&hdrbuf[offset], BP_BUNDLE_HDR_BUF_SIZE - offset, &bundle->custody_block, false) + offset;
    }
    else
    {
        ds->cteboffset = 0;
    }

    /* Write Integrity Block */
    if(bundle->primary_block.integrity_check)
    {
        ds->biboffset = offset;
        offset = bplib_blk_bib_write(&hdrbuf[offset],  BP_BUNDLE_HDR_BUF_SIZE - offset, &bundle->integrity_block, false) + offset;
    }
    else
    {
        ds->biboffset = 0;
    }

    /* Write Payload Block */
    ds->payoffset = offset;
    ds->headersize = bplib_blk_pay_write (&hdrbuf[offset], BP_BUNDLE_HDR_BUF_SIZE - offset, &bundle->payload_block, false) + offset;

    /* Return Success */
    return BP_SUCCESS;
}

/*--------------------------------------------------------------------------------------
 * initialize_forw_bundle -
 *
 *  This is done for every bundle that is forwarded
 *-------------------------------------------------------------------------------------*/
static int initialize_forw_bundle(bp_data_bundle_t* bundle, bp_blk_pri_t* pri, bp_blk_pay_t* pay, uint32_t local_node, uint32_t local_service, bool cteb_present, uint8_t* buffer, int* exclude, int num_excludes, uint16_t* procflags)
{
    int i, status;
    int hdr_index;

    bp_bundle_store_t*  ds      = &bundle->bundle_store;
    bp_blk_cteb_t*      fcteb   = &bundle->custody_block;
    bp_blk_bib_t*       fbib    = &bundle->integrity_block;

    /* Initialize Data Storage Memory */
    hdr_index = 0;
    memset(ds, 0, sizeof(bp_bundle_store_t));

    /* Initialize Primary Block */
    bundle->primary_block = *pri;

    /* Accept Custody */
    if(bundle->primary_block.request_custody)
    {
        if(cteb_present == false)
        {
            *procflags |= BP_FLAG_NONCOMPLIANT;
            return bplog(BP_UNSUPPORTED, "Only aggregate custody supported\n");
        }

        bundle->primary_block.rptnode.value = local_node;
        bundle->primary_block.rptserv.value = local_service;
        bundle->primary_block.cstnode.value = local_node;
        bundle->primary_block.cstserv.value = local_service;
    }

    /* Write Primary Block */
    status = bplib_blk_pri_write(ds->header, BP_BUNDLE_HDR_BUF_SIZE, &bundle->primary_block, false);
    if(status <= 0) return bplog(BP_BUNDLEPARSEERR, "Failed (%d) to write primary block of forwarded bundle\n", status);
    hdr_index += status;

    /* Write Custody Block */
    if(bundle->primary_block.request_custody)
    {
        fcteb->cstnode = local_node;
        fcteb->cstserv = local_service;
        bplib_ipn2eid(fcteb->csteid, BP_MAX_EID_STRING, local_node, local_service);
        ds->cidsdnv = fcteb->cid;
        ds->cteboffset = hdr_index;
        status = bplib_blk_cteb_write(&ds->header[hdr_index], BP_BUNDLE_HDR_BUF_SIZE - hdr_index, fcteb, false);
        if(status <= 0) return bplog(BP_BUNDLEPARSEERR, "Failed (%d) to write custody block of forwarded bundle\n", status);
        hdr_index += status;
    }
    else
    {
        ds->cteboffset = 0;
    }

    /* Write Integrity Block */
    if(bundle->primary_block.integrity_check)
    {
        ds->biboffset = hdr_index;
        status = bplib_blk_bib_write(&ds->header[hdr_index], BP_BUNDLE_HDR_BUF_SIZE - hdr_index, fbib, false);
        if(status <= 0) return bplog(BP_BUNDLEPARSEERR, "Failed (%d) to write integrity block of forwarded bundle\n", status);
        hdr_index += status;
    }
    else
    {
        ds->biboffset = 0;
    }

    /* Copy Non-excluded Header Regions */
    for(i = 1; (i + 1) < num_excludes; i+=2)
    {
        int start_index = exclude[i];
        int stop_index = exclude[i + 1];
        int bytes_to_copy = stop_index - start_index;
        if((hdr_index + bytes_to_copy) >= BP_BUNDLE_HDR_BUF_SIZE)
        {
            return bplog(BP_BUNDLETOOLARGE, "Non-excluded forwarded blocks exceed maximum header size (%d)\n", hdr_index);
        }
        else
        {
            memcpy(&ds->header[hdr_index], &buffer[start_index], bytes_to_copy);
            hdr_index += bytes_to_copy;
        }
    }

    /* Initialize Payload Block */
    bundle->payload_block = *pay;

    /* Initialize Payload Block Offset */
    ds->payoffset = hdr_index;

    /* Return Success */
    return BP_SUCCESS;
}

/*--------------------------------------------------------------------------------------
 * store_data_bundle -
 *-------------------------------------------------------------------------------------*/
static int store_data_bundle(bp_data_bundle_t* bundle, bp_store_enqueue_t enqueue, int handle, int timeout, uint16_t* storflags)
{
    int                 status          = 0;
    int                 payload_offset  = 0;
    bp_blk_pri_t*       pri             = &bundle->primary_block;
    bp_blk_pay_t*       pay             = &bundle->payload_block;
    bp_bundle_store_t*  ds              = &bundle->bundle_store;;

    /* Check Fragmentation */
    if(!pri->is_frag && (pay->paysize > bundle->maxlength))
    {
        return bplog(BP_BUNDLETOOLARGE, "Bundle is not being fragmented yet the payload is too large (%d)\n", pay->paysize);
    }

    /* Originator Specific Steps */
    if(bundle->originate)
    {
        /* Set Creation Time */
        pri->createsec.value = bplib_os_systime();
        bplib_sdnv_write(ds->header, BP_BUNDLE_HDR_BUF_SIZE, pri->createsec, storflags);

        /* Set Sequence */
        bplib_sdnv_write(ds->header, BP_BUNDLE_HDR_BUF_SIZE, pri->createseq, storflags);
    }

    /* Set Expiration Time of Bundle */
    if(pri->lifetime.value != 0)    ds->exprtime = pri->createsec.value + pri->lifetime.value;
    else                            ds->exprtime = 0;

    /* Enqueue Bundle */
    while(payload_offset < pay->paysize)
    {
        /* Calculate Storage Header Size and Fragment Size */
        int payload_remaining = pay->paysize - payload_offset;
        int fragment_size = bundle->maxlength <  payload_remaining ? bundle->maxlength : payload_remaining;

        /* Update Primary Block Fragmentation */
        if(pri->is_frag)
        {
            pri->fragoffset.value = payload_offset;
            pri->paylen.value = pay->paysize;
            bplib_sdnv_write(ds->header, BP_BUNDLE_HDR_BUF_SIZE, pri->fragoffset, storflags);
            bplib_sdnv_write(ds->header, BP_BUNDLE_HDR_BUF_SIZE, pri->paylen, storflags);
        }

        /* Update Integrity Block */
        if(ds->biboffset != 0)
        {
            bplib_blk_bib_update(&ds->header[ds->biboffset], BP_BUNDLE_HDR_BUF_SIZE - ds->biboffset, &pay->payptr[payload_offset], fragment_size, &bundle->integrity_block);
        }
        
        /* Write Payload Block (static portion) */
        pay->blklen.value = fragment_size;
        status = bplib_blk_pay_write(&ds->header[ds->payoffset], BP_BUNDLE_HDR_BUF_SIZE - ds->payoffset, pay, false);
        if(status <= 0) return bplog(BP_BUNDLEPARSEERR, "Failed (%d) to write payload block (static portion) of bundle\n", status);
        ds->headersize = ds->payoffset + status;
        ds->bundlesize = ds->headersize + fragment_size;

        /* Enqueue Bundle */
        int storage_header_size = sizeof(bp_bundle_store_t) - (BP_BUNDLE_HDR_BUF_SIZE - ds->headersize);
        status = enqueue(handle, ds, storage_header_size, &pay->payptr[payload_offset], fragment_size, timeout);
        if(status <= 0) return bplog(status, "Failed (%d) to store bundle in storage system\n", status);
        payload_offset += fragment_size;
    }

    /* Increment Sequence Count (done here since now bundle successfully stored) */
    if(bundle->originate) pri->createseq.value++;

    /* Return Payload Bytes Stored */
    return BP_SUCCESS;
}

/*--------------------------------------------------------------------------------------
 * initialize_dacs_bundle - Initialize ACS Bundle Header from Channel Struct
 *
 *  Does not populate following (see update_dacs_header):
 *      - creation time (when using system time)
 *      - creation sequence
 *      - total payload length
 *      - payload crc
 *      - payload block length
 *-------------------------------------------------------------------------------------*/
static int initialize_dacs_bundle(bp_channel_t* ch, int dac_entry, uint32_t dstnode, uint32_t dstserv)
{
    bp_dacs_bundle_t*   bundle  = &ch->dacs_bundle[dac_entry];
    bp_bundle_store_t*  ds      = &bundle->bundle_store;
    uint8_t*            hdrbuf  = ds->header;
    uint16_t            flags   = 0;
    int                 offset  = 0;

    /* Initialize Storage */
    memset(ds, 0, sizeof(bp_bundle_store_t));

    /* Write Primary Block */
    offset = bplib_blk_pri_write(&hdrbuf[0], BP_BUNDLE_HDR_BUF_SIZE, &bundle->primary_block, false);

    /* Write Integrity Block */
    if(bundle->primary_block.integrity_check)
    {
        ds->biboffset = offset;
        offset = bplib_blk_bib_write(&hdrbuf[offset], BP_BUNDLE_HDR_BUF_SIZE - offset, &bundle->integrity_block, false) + offset;
    }
    else
    {
        ds->biboffset = 0;
    }
    
    /* Write Payload Block */
    ds->payoffset = offset;
    ds->headersize = bplib_blk_pay_write(&hdrbuf[offset], BP_BUNDLE_HDR_BUF_SIZE - offset, &bundle->payload_block, false) + offset;

    /* Set Destination EID */
    bundle->primary_block.dstnode.value = dstnode;
    bundle->primary_block.dstserv.value = dstserv;
    bplib_sdnv_write(hdrbuf, BP_BUNDLE_HDR_BUF_SIZE, bundle->primary_block.dstnode, &flags);
    bplib_sdnv_write(hdrbuf, BP_BUNDLE_HDR_BUF_SIZE, bundle->primary_block.dstserv, &flags);
     
    /* Return Status */
    if(flags != 0)  return BP_BUNDLEPARSEERR;
    else            return BP_SUCCESS;
}

/*--------------------------------------------------------------------------------------
 * store_dacs_bundles -
 *
 *  Notes:
 *-------------------------------------------------------------------------------------*/
static int store_dacs_bundles(bp_channel_t* ch, bp_dacs_bundle_t* dacs, uint32_t sysnow, int timeout, uint16_t* dacsflags)
{
    int dacs_size, enstat, enstat_fail, storage_header_size;
    bool has_enqueue_failure = false;
    while (!rb_tree_is_empty(dacs->tree))
    {
        // Continue to delete nodes from the tree and write them to dacs until the tree is empty.

        bp_bundle_store_t* ds = &dacs->bundle_store;
        bp_blk_pri_t* pri = &dacs->primary_block;

        /* Build DACS */
        // This call will remove nodes from the tree. 
        dacs_size = bplib_rec_acs_write(dacs->paybuf, dacs->paybuf_size, 
                                        ch->attributes.max_fills_per_dacs, 
                                        dacs->tree);

        ds->bundlesize = ds->headersize + dacs_size;
        storage_header_size = sizeof(bp_bundle_store_t) - (BP_BUNDLE_HDR_BUF_SIZE - ds->headersize);

        /* Set Creation Time */
        pri->createsec.value = sysnow;
        bplib_sdnv_write(ds->header, BP_BUNDLE_HDR_BUF_SIZE, pri->createsec, dacsflags);

        /* Set Sequence */
        bplib_sdnv_write(ds->header, BP_BUNDLE_HDR_BUF_SIZE, pri->createseq, dacsflags);
        pri->createseq.value++;

        /* Update Bundle Integrity Block */
        if(ds->biboffset != 0)
        {
            bplib_blk_bib_update(&ds->header[ds->biboffset], BP_BUNDLE_HDR_BUF_SIZE - ds->biboffset, dacs->paybuf, dacs_size, &dacs->integrity_block);
        }
        
        /* Update Payload Block */
        dacs->payload_block.payptr = dacs->paybuf;
        dacs->payload_block.paysize = dacs_size;
        dacs->payload_block.blklen.value = dacs_size;
        bplib_sdnv_write(&ds->header[ds->payoffset], BP_BUNDLE_HDR_BUF_SIZE - ds->payoffset, dacs->payload_block.blklen, dacsflags);

        /* Send (enqueue) DACS */
        enstat = ch->storage.enqueue(ch->dacs_store_handle, ds, storage_header_size, dacs->paybuf, dacs_size, timeout);

        /* Check Storage Status */
        if(enstat <= 0) // failure enqueuing dacs
        {
            if (!has_enqueue_failure)
            {
                enstat_fail = enstat;
            }
            has_enqueue_failure = true;
            bplog(enstat,
                  "Failed (%d) to store DACS for transmission, bundle dropped\n", enstat);
        }
        else // dacs successfully enqueued
        {
            dacs->sent = true;
            return BP_SUCCESS;
        }
    }

    if (has_enqueue_failure)
    {
        // One or more of the dacs to be enqueued failed.
        *dacsflags |= BP_FLAG_STOREFAILURE;
        // Return the error for the most recently failed dacs enqueue if there are multiple.
        return enstat_fail;
    }

    // All dacs were successfully enqueued and the cid tree is now empty.
    return BP_SUCCESS;
}


/*--------------------------------------------------------------------------------------
 * try_dacs_insert - Attempts to insert a value into the dacs tree and sets 
 *
 * value: The value to attempt to insert into the dacs tree. [INPUT]
 * dacs: A ptr to the dacs to try to insert a value into. [OUTPUT]
 * dacsflags: A ptr to a uint16t used to set and store flags pertaining to the creation
 *      of the current dacs. [OUTPUT]
 * returns: True or false indicating whether or not the inputed dacs should be stored
 *      after the insertion attempt.
 *-------------------------------------------------------------------------------------*/
static bool try_dacs_insert(uint32_t value, bp_dacs_bundle_t* dacs, uint16_t* dacsflags)
{
    enum rb_tree_status status = rb_tree_insert(value, dacs->tree);
    if (status == RB_FAIL_FULL) {
        // This case should only occur if rb_tree size is set to 0.
        // If we failed the last insert and the tree is full then it must be
        // because our tree is out of memory to allocate new nodes.
        *dacsflags |= BP_FLAG_RBTREEFULL;
        // Store this dacs because the tree is full.
        return true;
    }
    else if (status == RB_FAIL_DUPLICATE)
    {
        // This case should not occur.
        *dacsflags |= BP_FLAG_DUPLICATES;
        // Do not store the dacs due to duplicates.
        return false;
    }
    else
    {
<<<<<<< HEAD
        // Insertion was succesfull do not store the dacs yet as the tree has more space.
        return false;
=======
        dacs->last_dacs = sysnow;
        return BP_SUCCESS;
>>>>>>> 4dfbeed3
    }
}


/*--------------------------------------------------------------------------------------
 * update_dacs_bundle -
 *
 *  Notes:
 *  1) may or may not perform enqueue depending if DACS needs to be sent
 *  2) delivered refers to payloads; the alternative is a forwarded bundle
 *-------------------------------------------------------------------------------------*/
static int update_dacs_bundle(bp_channel_t* ch, bp_blk_cteb_t* cteb, bool delivered, int timeout, uint16_t* dacsflags)
{
    int i;
    bp_dacs_bundle_t* dacs;
    bool store_dacs = false;

    /* Find DACS Entry */
    dacs = NULL;
    for(i = 0; i < ch->num_dacs; i++)
    {
        if(ch->dacs_bundle[i].cstnode == cteb->cstnode && ch->dacs_bundle[i].cstserv == cteb->cstserv)
        {
            dacs = &ch->dacs_bundle[i];
            break;
        }
    }

    /* Handle Entry Not Found */
    if(dacs == NULL)
    {
        if(ch->num_dacs < ch->attributes.max_concurrent_dacs)
        {
            /* Set Pointers */
            int dacs_entry = ch->num_dacs++;
            dacs = &ch->dacs_bundle[dacs_entry];

            /* Initial DACS Bundle */
            initialize_dacs_bundle(ch, dacs_entry, cteb->cstnode, cteb->cstserv);
           dacs->cstnode = cteb->cstnode;
           dacs->cstserv = cteb->cstserv;
           dacs->delivered = delivered;
 
        }
        else
        {
            /* No Room in Table for Another Source */
            *dacsflags |= BP_FLAG_TOOMANYSOURCES;
            return bplog(BP_FAILEDRESPONSE, "No room in DACS table for another source %d.%d\n", cteb->cstnode, cteb->cstserv);
        }
    }

    /* Populate/Send ACS Bundle(s) */
    if(dacs != NULL)
    {
        if(dacs->delivered != delivered)
        {
            /* Mark Mixed Response */
            *dacsflags |= BP_FLAG_MIXEDRESPONSE;
            store_dacs = true;
        }
        else 
        {
            /* Attempt to insert cid into dacs. */
            store_dacs = try_dacs_insert(cteb->cid.value, dacs, dacsflags);
        }

        /* Store DACS */
        if(store_dacs)
        {
            uint32_t sysnow = bplib_os_systime();
            store_dacs_bundles(ch, dacs, sysnow, timeout, dacsflags);

            /* Start New DTN ACS */
            dacs->delivered = delivered;
            try_dacs_insert(cteb->cid.value, dacs, dacsflags);
        }
    }

    /* Return Success */
    return BP_SUCCESS;
}

/*--------------------------------------------------------------------------------------
 * getset_opt - Get/Set utility function
 *
 *  - getset --> false: get, true: set
 *  - assumes parameter checking has already been performed
 *-------------------------------------------------------------------------------------*/
static int getset_opt(int c, int opt, void* val, int len, bool getset)
{
    bp_channel_t* ch = &channels[c];

    /* Select and Process Option */
    switch(opt)
    {
        case BP_OPT_DSTNODE_D:
        {
            if(len != sizeof(bp_ipn_t)) return BP_PARMERR;
            bp_ipn_t* node = (bp_ipn_t*)val;
            if(getset)  ch->data_bundle.primary_block.dstnode.value = *node;
            else        *node = ch->data_bundle.primary_block.dstnode.value;
            break;
        }
        case BP_OPT_DSTSERV_D:
        {
            if(len != sizeof(bp_ipn_t)) return BP_PARMERR;
            bp_ipn_t* service = (bp_ipn_t*)val;
            if(getset)  ch->data_bundle.primary_block.dstserv.value = *service;
            else        *service = ch->data_bundle.primary_block.dstserv.value;
            break;
        }
        case BP_OPT_RPTNODE_D:
        {
            if(len != sizeof(bp_ipn_t)) return BP_PARMERR;
            bp_ipn_t* node = (bp_ipn_t*)val;
            if(getset)  ch->data_bundle.primary_block.rptnode.value = *node;
            else        *node = ch->data_bundle.primary_block.rptnode.value;
            break;
        }
        case BP_OPT_RPTSERV_D:
        {
            if(len != sizeof(bp_ipn_t)) return BP_PARMERR;
            bp_ipn_t* service = (bp_ipn_t*)val;
            if(getset)  ch->data_bundle.primary_block.rptserv.value = *service;
            else        *service = ch->data_bundle.primary_block.rptserv.value;
            break;
        }
        case BP_OPT_CSTNODE_D:
        {
            if(len != sizeof(bp_ipn_t)) return BP_PARMERR;
            bp_ipn_t* node = (bp_ipn_t*)val;
            if(getset)  ch->data_bundle.primary_block.cstnode.value = *node;
            else        *node = ch->data_bundle.primary_block.cstnode.value;
            break;
        }
        case BP_OPT_CSTSERV_D:
        {
            if(len != sizeof(bp_ipn_t)) return BP_PARMERR;
            bp_ipn_t* service = (bp_ipn_t*)val;
            if(getset)  ch->data_bundle.primary_block.cstserv.value = *service;
            else        *service = ch->data_bundle.primary_block.cstserv.value;
            break;
        }
        case BP_OPT_SETSEQUENCE_D:
        {
            if(len != sizeof(int)) return BP_PARMERR;
            uint32_t* seq = (uint32_t*)val;
            if(getset)  ch->data_bundle.primary_block.createseq.value = *seq;
            else        *seq = ch->data_bundle.primary_block.createseq.value;
            break;
        }
        case BP_OPT_LIFETIME_D:
        {
            if(len != sizeof(int)) return BP_PARMERR;
            int* lifetime = (int*)val;
            if(getset)  ch->data_bundle.primary_block.lifetime.value = *lifetime;
            else        *lifetime = ch->data_bundle.primary_block.lifetime.value;
            break;
        }
        case BP_OPT_CSTRQST_D:
        {
            if(len != sizeof(int)) return BP_PARMERR;
            int* enable = (int*)val;
            if(getset && *enable != true && *enable != false) return BP_PARMERR;
            if(getset)  ch->data_bundle.primary_block.request_custody = *enable;
            else        *enable = ch->data_bundle.primary_block.request_custody;
            break;
        }
        case BP_OPT_ICHECK_D:
        {
            if(len != sizeof(int)) return BP_PARMERR;
            int* enable = (int*)val;
            if(getset && *enable != true && *enable != false) return BP_PARMERR;
            if(getset)  ch->data_bundle.primary_block.integrity_check = *enable;
            else        *enable = ch->data_bundle.primary_block.integrity_check;
            break;
        }
        case BP_OPT_ALLOWFRAG_D:
        {
            if(len != sizeof(int)) return BP_PARMERR;
            int* enable = (int*)val;
            if(getset && *enable != true && *enable != false) return BP_PARMERR;
            if(getset)
            {
                ch->data_bundle.primary_block.allow_frag = *enable;
                ch->data_bundle.primary_block.is_frag = *enable;
            }
            else
            {
                *enable = ch->data_bundle.primary_block.allow_frag;
                *enable = ch->data_bundle.primary_block.is_frag;
            }
            break;
        }
        case BP_OPT_PAYCRC_D:
        {
            if(len != sizeof(int)) return BP_PARMERR;
            int* type = (int*)val;
            if(getset)  ch->data_bundle.integrity_block.paytype.value = *type;
            else        *type = ch->data_bundle.integrity_block.paytype.value;
            break;
        }
        case BP_OPT_TIMEOUT:
        {
            if(len != sizeof(int)) return BP_PARMERR;
            int* timeout = (int*)val;
            if(getset)  ch->timeout = *timeout;
            else        *timeout = ch->timeout;
            break;
        }
        case BP_OPT_BUNDLELEN:
        {
            if(len != sizeof(int)) return BP_PARMERR;
            int* maxlen = (int*)val;
            if(getset)  ch->data_bundle.maxlength = *maxlen;
            else        *maxlen = ch->data_bundle.maxlength;
            break;
        }
        case BP_OPT_ORIGINATE:
        {
            if(len != sizeof(int)) return BP_PARMERR;
            int* enable = (int*)val;
            if(getset && *enable != true && *enable != false) return BP_PARMERR;
            if(getset)  ch->data_bundle.originate = *enable;
            else        *enable = ch->data_bundle.originate;
            break;
        }
        case BP_OPT_PROCADMINONLY:
        {
            if(len != sizeof(int)) return BP_PARMERR;
            int* enable = (int*)val;
            if(getset && *enable != true && *enable != false) return BP_PARMERR;
            if(getset)  ch->proc_admin_only = *enable;
            else        *enable = ch->proc_admin_only;
            break;
        }
        case BP_OPT_WRAPRSP:
        {
            if(len != sizeof(int)) return BP_PARMERR;
            int* wrap = (int*)val;
            if(getset && *wrap != BP_WRAP_RESEND && *wrap != BP_WRAP_BLOCK && *wrap != BP_WRAP_DROP) return BP_PARMERR;
            if(getset)  ch->wrap_response = *wrap;
            else        *wrap = ch->wrap_response;
            break;
        }
        case BP_OPT_CIDREUSE:
        {
            if(len != sizeof(int)) return BP_PARMERR;
            int* enable = (int*)val;
            if(getset && *enable != true && *enable != false) return BP_PARMERR;
            if(getset)  ch->cid_reuse = *enable;
            else        *enable = ch->cid_reuse;
            break;
        }
        case BP_OPT_ACSRATE:
        {
            if(len != sizeof(int)) return BP_PARMERR;
            int* rate = (int*)val;
            if(getset)  ch->dacs_rate = *rate;
            else        *rate = ch->dacs_rate;
            break;
        }
        default:
        {
            /* Option Not Found */
            return bplog(BP_PARMERR, "Config. Option Not Found (%d)\n", opt);
        }
    }

    /* Re-initialize Bundles */
    if(getset) initialize_orig_bundle(&ch->data_bundle);

    /* Option Successfully Processed */
    return BP_SUCCESS;
}

/******************************************************************************
 EXPORTED FUNCTIONS
 ******************************************************************************/

/*--------------------------------------------------------------------------------------
 * bplib_init - initializes bp library
 *-------------------------------------------------------------------------------------*/
void bplib_init(int max_channels)
{
    int i;

    /* Initialize OS Interface */
    bplib_os_init();

    /* Create Channel Lock */
    channels_lock = bplib_os_createlock();

    /* Allocate Channel Memory */
    if(max_channels <= 0)   channels_max = BP_DEFAULT_MAX_CHANNELS;
    else                    channels_max = max_channels;
    channels = (bp_channel_t*)malloc(channels_max * sizeof(bp_channel_t));

    /* Set all channel control blocks to empty */
    for(i = 0; i < channels_max; i++)
    {
        channels[i].index = BP_EMPTY;
    }
}

/*--------------------------------------------------------------------------------------
 * bplib_open -
 *-------------------------------------------------------------------------------------*/
int bplib_open(bp_store_t storage, bp_ipn_t local_node, bp_ipn_t local_service, bp_ipn_t destination_node, bp_ipn_t destination_service, bp_attr_t* attributes)
{
    int i, j, channel;

    assert(storage.create);
    assert(storage.destroy);
    assert(storage.enqueue);
    assert(storage.dequeue);
    assert(storage.retrieve);
    assert(storage.relinquish);
    assert(storage.getcount);

    channel = BP_INVALID_HANDLE;
    bplib_os_lock(channels_lock);
    {
        /* Find open channel slot */
        for(i = 0; i < channels_max; i++)
        {
            if(channels[i].index == BP_EMPTY)
            {
                /* Clear Channel Memory and Initialize to Defaults */
                memset(&channels[i], 0, sizeof(channels[i]));
                channels[i].data_bundle_lock     = BP_INVALID_HANDLE;
                channels[i].dacs_bundle_lock     = BP_INVALID_HANDLE;
                channels[i].active_table_signal  = BP_INVALID_HANDLE;
                channels[i].data_store_handle    = BP_INVALID_HANDLE;
                channels[i].payload_store_handle = BP_INVALID_HANDLE;
                channels[i].dacs_store_handle    = BP_INVALID_HANDLE;
                
                /* Set Active Table Size Attribute */
                if(attributes && attributes->active_table_size > 0) channels[i].attributes.active_table_size = attributes->active_table_size;
                else channels[i].attributes.active_table_size = BP_DEFAULT_ACTIVE_TABLE_SIZE;
                    
                /* Set Max Concurrent DACS Attribute */
                if(attributes && attributes->max_concurrent_dacs > 0) channels[i].attributes.max_concurrent_dacs = attributes->max_concurrent_dacs;
                else channels[i].attributes.max_concurrent_dacs = BP_DEFAULT_MAX_CONCURRENT_DACS;
                
                /* Set Max Fills per DACS Attribute */
                if(attributes && attributes->max_fills_per_dacs > 0) channels[i].attributes.max_fills_per_dacs = attributes->max_fills_per_dacs;
                else channels[i].attributes.max_fills_per_dacs = BP_DEFAULT_MAX_FILLS_PER_DACS;
                
                /* Set Storage Service Parameter */
                if(attributes)  channels[i].attributes.storage_service_parm = attributes->storage_service_parm;
                else            channels[i].attributes.storage_service_parm = NULL;

                /* Initialize Assets */
                channels[i].data_bundle_lock     = bplib_os_createlock();
                channels[i].dacs_bundle_lock     = bplib_os_createlock();
                channels[i].active_table_signal  = bplib_os_createlock();
                channels[i].local_node           = local_node;
                channels[i].local_service        = local_service;
                channels[i].storage              = storage; // structure copy
                channels[i].data_store_handle    = channels[i].storage.create(channels[i].attributes.storage_service_parm);
                channels[i].payload_store_handle = channels[i].storage.create(channels[i].attributes.storage_service_parm);
                channels[i].dacs_store_handle    = channels[i].storage.create(channels[i].attributes.storage_service_parm);

                /* Check Assets */
                if( channels[i].data_bundle_lock  < 0 ||
                    channels[i].dacs_bundle_lock  < 0 ||
                    channels[i].active_table_signal < 0 )
                {
                    bplib_close(i);
                    bplib_os_unlock(channels_lock);
                    bplog(BP_FAILEDOS, "Failed to allocate OS locks for channel\n");
                    return BP_INVALID_HANDLE;
                }
                else if( channels[i].data_store_handle    < 0 ||
                         channels[i].payload_store_handle < 0 ||
                         channels[i].dacs_store_handle    < 0 )
                {
                    bplib_close(i);
                    bplib_os_unlock(channels_lock);
                    bplog(BP_FAILEDSTORE, "Failed to create storage handles for channel\n");
                    return BP_INVALID_HANDLE;
                }

                /* Register Channel */
                channels[i].index = i;

                /* Initialize Data Bundle */
                channels[i].data_bundle.primary_block               = native_data_pri_blk;
                channels[i].data_bundle.primary_block.dstnode.value = destination_node;
                channels[i].data_bundle.primary_block.dstserv.value = destination_service;
                channels[i].data_bundle.primary_block.srcnode.value = local_node;
                channels[i].data_bundle.primary_block.srcserv.value = local_service;
                channels[i].data_bundle.primary_block.rptnode.value = 0;
                channels[i].data_bundle.primary_block.rptserv.value = 0;
                channels[i].data_bundle.primary_block.cstnode.value = local_node;
                channels[i].data_bundle.primary_block.cstserv.value = local_service;
                channels[i].data_bundle.custody_block               = native_cteb_blk;
                channels[i].data_bundle.custody_block.cid.value     = 0;
                channels[i].data_bundle.custody_block.cstnode       = local_node;
                channels[i].data_bundle.custody_block.cstserv       = local_service;
                channels[i].data_bundle.integrity_block             = native_bib_blk;
                channels[i].data_bundle.payload_block               = native_pay_blk;
                channels[i].data_bundle.maxlength                   = BP_DEFAULT_BUNDLE_MAXLENGTH;
                channels[i].data_bundle.originate                   = BP_DEFAULT_ORIGINATION;

                /* Write EID */
                bplib_ipn2eid(channels[i].data_bundle.custody_block.csteid, BP_MAX_EID_STRING, local_node, local_service);

                /* Allocate Memory for Channel DACS Bundle */
                channels[i].dacs_bundle = (bp_dacs_bundle_t*)malloc(sizeof(bp_dacs_bundle_t) * channels[i].attributes.max_concurrent_dacs);
                if(channels[i].dacs_bundle == NULL)
                {
                    bplib_close(i);
                    bplib_os_unlock(channels_lock);
                    bplog(BP_FAILEDMEM, "Failed to allocate memory for channel dacs\n");                    
                    return BP_INVALID_HANDLE;
                }
                else
                {
                    memset(channels[i].dacs_bundle, 0, sizeof(bp_dacs_bundle_t) * channels[i].attributes.max_concurrent_dacs);
                }
                
                /* Initialize DACS Bundle */
                for(j = 0; j < channels[i].attributes.max_concurrent_dacs; j++)
                {
                    /* Allocate Memory for Channel DACS Bundle Fills */
                    channels[i].dacs_bundle[j].paybuf_size = sizeof(uint8_t) * sizeof(uint16_t) * channels[i].attributes.max_fills_per_dacs + 32; // 2 bytes per fill plus payload block header
                    channels[i].dacs_bundle[j].paybuf = (uint8_t*)malloc(channels[i].dacs_bundle[j].paybuf_size); 
                    if(channels[i].dacs_bundle[j].paybuf == NULL)
                    {
                        bplib_close(i);
                        bplib_os_unlock(channels_lock);
                        bplog(BP_FAILEDMEM, "Failed to allocate memory for channel dacs fills and payload\n");                    
                        return BP_INVALID_HANDLE;
                    }
                    else
                    {
                        memset(channels[i].dacs_bundle[j].paybuf, 0, channels[i].dacs_bundle[j].paybuf_size);
                    }
    
                    /* Allocate Memory for Channel DACS Tree to Store Bundle IDs */
                    channels[i].dacs_bundle[j].tree = rb_tree_create(channels[i].attributes.max_tree_size);
                    if (channels[i].dacs_bundle[j].tree == NULL || channels[i].dacs_bundle[j].tree->max_size == 0)
                    {
                        bplib_close(i);
                        bplib_os_unlock(channels_lock);
                        bplog(BP_FAILEDMEM, "Failed to allocate memory for channel dacs tree\n");
                        return BP_INVALID_HANDLE;
                    }

                    /* Initialize DACS Bundle Fields */
                    channels[i].dacs_bundle[j].primary_block               = native_dacs_pri_blk;
                    channels[i].dacs_bundle[j].primary_block.srcnode.value = local_node;
                    channels[i].dacs_bundle[j].primary_block.srcserv.value = local_service;
                    channels[i].dacs_bundle[j].primary_block.rptnode.value = 0;
                    channels[i].dacs_bundle[j].primary_block.rptserv.value = 0;
                    channels[i].dacs_bundle[j].primary_block.cstnode.value = local_node;
                    channels[i].dacs_bundle[j].primary_block.cstserv.value = local_service;
                    channels[i].dacs_bundle[j].integrity_block             = native_bib_blk;
                    channels[i].dacs_bundle[j].payload_block               = native_pay_blk;
                }

                /* Allocate Memory for Active Table */
                channels[i].active_table.sid = (bp_sid_t*)malloc(sizeof(bp_sid_t) * channels[i].attributes.active_table_size);
                channels[i].active_table.retx = (uint32_t*)malloc(sizeof(uint32_t) * channels[i].attributes.active_table_size);
                if(channels[i].active_table.sid == NULL || channels[i].active_table.retx == NULL)
                {
                    bplib_close(i);
                    bplib_os_unlock(channels_lock);
                    bplog(BP_FAILEDMEM, "Failed to allocate memory for channel active table\n");                    
                    return BP_INVALID_HANDLE;
                }
                else
                {
                    memset(channels[i].active_table.sid, 0, sizeof(bp_sid_t*) * channels[i].attributes.active_table_size);
                    memset(channels[i].active_table.retx, 0, sizeof(uint32_t) * channels[i].attributes.active_table_size);
                }
                
                /* Initialize Data */
                channels[i].active_table.oldest_cid     = 0;
                channels[i].active_table.current_cid    = 0;
                channels[i].num_dacs                    = 0;
                channels[i].dacs_rate                   = BP_DEFAULT_DACS_RATE;
                channels[i].timeout                     = BP_DEFAULT_TIMEOUT;
                channels[i].proc_admin_only             = BP_DEFAULT_PROC_ADMIN_ONLY;
                channels[i].wrap_response               = BP_DEFAULT_WRAP_RESPONSE;
                channels[i].cid_reuse                   = BP_DEFAULT_CID_REUSE;

                /* Populate Initial Data Bundle Storage Header
                 *  only initialize data bundle and not dacs or forwarded bundles
                 *  since for storage the dacs bundles are initialized
                 *  when custody requests arrive, and forwarded bundles are
                 *  initialized each time a bundle is forwarded */
                initialize_orig_bundle(&channels[i].data_bundle);

                /* Set Channel Handle */
                channel = i;
                break;
            }
        }
    }
    bplib_os_unlock(channels_lock);

    /* Check if Channels Table Full */
    if(channel == BP_INVALID_HANDLE)
    {
        bplog(BP_CHANNELSFULL, "Cannot open channel, not enough room\n");
    }
        
    /* Return Channel */
    return channel;
}

/*--------------------------------------------------------------------------------------
 * bplib_close -
 *-------------------------------------------------------------------------------------*/
void bplib_close(int channel)
{
    int j;
    
    if(channel >= 0 && channel < channels_max && channels[channel].index != BP_EMPTY)
    {
        bp_channel_t* ch = &channels[channel];
        bplib_os_lock(channels_lock);
        {
            if(ch->data_store_handle    != BP_INVALID_HANDLE) ch->storage.destroy(ch->data_store_handle);
            if(ch->payload_store_handle != BP_INVALID_HANDLE) ch->storage.destroy(ch->payload_store_handle);
            if(ch->dacs_store_handle    != BP_INVALID_HANDLE) ch->storage.destroy(ch->dacs_store_handle);
            
            if(ch->data_bundle_lock     != BP_INVALID_HANDLE) bplib_os_destroylock(ch->data_bundle_lock);
            if(ch->dacs_bundle_lock     != BP_INVALID_HANDLE) bplib_os_destroylock(ch->dacs_bundle_lock);
            if(ch->active_table_signal  != BP_INVALID_HANDLE) bplib_os_destroylock(ch->active_table_signal);
            
            if(ch->dacs_bundle)
            {
                for(j = 0; j < ch->attributes.max_concurrent_dacs; j++)
                {
                    if(ch->dacs_bundle[j].paybuf) free(ch->dacs_bundle[j].paybuf);
                    if(ch->dacs_bundle[j].tree) rb_tree_delete(ch->dacs_bundle[j].tree);
                }
                
                free(ch->dacs_bundle);
            }
                   
            if(ch->active_table.sid) free(ch->active_table.sid);
            if(ch->active_table.retx) free(ch->active_table.retx);
                    
            ch->index = BP_EMPTY;
        }
        bplib_os_unlock(channels_lock);
    }
}

/*--------------------------------------------------------------------------------------
 * bplib_getopt -
 *-------------------------------------------------------------------------------------*/
int bplib_getopt(int channel, int opt, void* val, int len)
{
    int status;

    /* Check Parameters */
    if(channel < 0 || channel >= channels_max)      return BP_PARMERR;
    else if(channels[channel].index == BP_EMPTY)    return BP_PARMERR;
    else if(val == NULL)                            return BP_PARMERR;

    /* Call Internal Function */
    status = getset_opt(channel, opt, val, len, false);

    /* Return Status */
    return status;
}

/*--------------------------------------------------------------------------------------
 * bplib_setopt -
 *-------------------------------------------------------------------------------------*/
int bplib_setopt(int channel, int opt, void* val, int len)
{
    int status;

     /* Check Parameters */
    if(channel < 0 || channel >= channels_max)      return BP_PARMERR;
    else if(channels[channel].index == BP_EMPTY)    return BP_PARMERR;
    else if(val == NULL)                            return BP_PARMERR;

    /* Call Internal Function */
    status = getset_opt(channel, opt, val, len, true);

    /* Return Status */
    return status;
}

/*--------------------------------------------------------------------------------------
 * bplib_latchstats -
 *-------------------------------------------------------------------------------------*/
int bplib_latchstats(int channel, bp_stats_t* stats)
{
     /* Check Parameters */
    if(channel < 0 || channel >= channels_max)      return BP_PARMERR;
    else if(channels[channel].index == BP_EMPTY)    return BP_PARMERR;
    else if(stats == NULL)                          return BP_PARMERR;

    /* Shortcut to Channel */
    bp_channel_t* ch = &channels[channel];

    /* Update Store Counts */
    ch->stats.bundles = ch->storage.getcount(ch->data_store_handle);
    ch->stats.payloads = ch->storage.getcount(ch->payload_store_handle);
    ch->stats.records = ch->storage.getcount(ch->dacs_store_handle);

    /* Latch Statistics */
    *stats = ch->stats;

    /* Return Success */
    return BP_SUCCESS;
}

/*--------------------------------------------------------------------------------------
 * bplib_store -
 *-------------------------------------------------------------------------------------*/
int bplib_store(int channel, void* payload, int size, int timeout, uint16_t* storflags)
{
    int status;

    /* Check Parameters */
    if(channel < 0 || channel >= channels_max)      return BP_PARMERR;
    else if(channels[channel].index == BP_EMPTY)    return BP_PARMERR;
    else if(payload == NULL)                        return BP_PARMERR;

    /* Lock Data Bundle */
    bplib_os_lock(channels[channel].data_bundle_lock);
    {
        bp_channel_t* ch = &channels[channel];

        if(!ch->data_bundle.originate)
        {
            status = bplog(BP_WRONGORIGINATION, "Cannot originate bundle on channel designated for forwarding\n");
        }
        else
        {
            /* Update Payload */
            ch->data_bundle.payload_block.payptr = (uint8_t*)payload;
            ch->data_bundle.payload_block.paysize = size;

            /* Store Bundle */
            status = store_data_bundle(&ch->data_bundle, ch->storage.enqueue, ch->data_store_handle, timeout, storflags);
        }
    }
    bplib_os_unlock(channels[channel].data_bundle_lock);

    /* Return Status */
    return status;
}

/*--------------------------------------------------------------------------------------
 * bplib_load -
 *-------------------------------------------------------------------------------------*/
int bplib_load(int channel, void** bundle, int* size, int timeout, uint16_t* loadflags)
{
    int status = BP_SUCCESS; // size of bundle returned or error code

    /* Check Parameters */
    if(channel < 0 || channel >= channels_max)      return BP_PARMERR;
    else if(channels[channel].index == BP_EMPTY)    return BP_PARMERR;
    else if(bundle == NULL || size == NULL)         return BP_PARMERR;

    /* Set Short Cuts */
    bp_channel_t*           ch          = &channels[channel];
    bp_store_dequeue_t      dequeue     = ch->storage.dequeue;
    bp_store_retrieve_t     retrieve    = ch->storage.retrieve;
    bp_store_relinquish_t   relinquish  = ch->storage.relinquish;

    /* Setup State */
    uint32_t                sysnow      = bplib_os_systime();   // get current system time (used for timeouts, seconds)
    bp_bundle_store_t*      ds          = NULL;                 // start out assuming nothing to send
    int                     store       = -1;                   // handle for storage of bundle being loaded
    bp_sid_t                sid         = BP_SID_VACANT;        // storage id points to nothing
    int                     ati         = -1;                   // active table index
    bool                    newcid      = true;                 // whether to assign new custody id and active table entry

    /* Lock DACS Bundle */
    bplib_os_lock(ch->dacs_bundle_lock);
    {
        /* Check DACS Rate */
        int i;
        for(i = 0; i < ch->num_dacs; i++)
        {
<<<<<<< HEAD
            int i;
            for(i = 0; i < ch->num_dacs; i++)
            {
                bp_dacs_bundle_t* dacs = &ch->dacs_bundle[i];

                /* Check for Unsent DACS */
                if(dacs->sent == false && !rb_tree_is_empty(dacs->tree))
                {
                    store_dacs_bundles(ch, dacs, sysnow, BP_CHECK, loadflags);
                }
=======
            bp_dacs_bundle_t* dacs = &ch->dacs_bundle[i];
>>>>>>> 4dfbeed3

            if((ch->dacs_rate > 0) && 
               (sysnow >= (dacs->last_dacs + ch->dacs_rate)) && 
               (dacs->num_fills > 0))
            {
                store_dacs_bundle(ch, dacs, sysnow, BP_CHECK, loadflags);
                dacs->num_fills = 0;
                dacs->last_dacs = sysnow;
            }
        }
    }
    bplib_os_unlock(ch->dacs_bundle_lock);

    /* Check if DACS Needs to be Sent */
    if(dequeue(ch->dacs_store_handle, (void**)&ds, NULL, &sid, BP_CHECK) == BP_SUCCESS)
    {
        /* Send DACS - (ds is not null) */
        store = ch->dacs_store_handle;

        /* Set Route Flag */
        *loadflags |= BP_FLAG_ROUTENEEDED;
    }
    else
    {
        /* Send Data - (if ds is set below) */
        store = ch->data_store_handle;
    }

    /* Process Active Table for Timeouts */
    bplib_os_lock(ch->active_table_signal);
    {
        /* Try to Send Timed-out Bundle */
        while((ds == NULL) && (ch->active_table.oldest_cid < ch->active_table.current_cid))
        {
            ati = ch->active_table.oldest_cid % ch->attributes.active_table_size;
            sid = ch->active_table.sid[ati];
            if(sid == BP_SID_VACANT) // entry vacant
            {
                ch->active_table.oldest_cid++;
            }
            else if(retrieve(ch->data_store_handle, (void**)&ds, NULL, sid, BP_CHECK) == BP_SUCCESS)
            {
                if(ds->exprtime != 0 && sysnow >= ds->exprtime) // check lifetime
                {
                    /* Bundle Expired - Clear Entry */
                    relinquish(ch->data_store_handle, sid);
                    ch->active_table.sid[ati] = BP_SID_VACANT;
                    ch->active_table.oldest_cid++;
                    ch->stats.expired++;
                    ds = NULL;
                }
                else if(ch->active_table.retx[ati] != 0 && sysnow >= ch->active_table.retx[ati]) // check timeout
                {
                    /* Retransmit Bundle */
                    ch->active_table.oldest_cid++;
                    ch->stats.retransmitted++;

                    /* Handle Active Table and Custody ID */
                    if(ch->cid_reuse)
                    {
                        /* Set flag to reuse custody id and active table entry, 
                         * active table entry is not cleared, since CID is being reused */
                        newcid = false;
                    }
                    else
                    {
                        /* Clear Entry (it will be reinserted below at the current CID) */
                        ch->active_table.sid[ati] = BP_SID_VACANT;
                    }
                }
                else // oldest active bundle still active
                {
                    /* Bundle Not Ready to Retransmit */
                    ds = NULL;

                    /* Check Active Table Has Room
                     * Since next step is to dequeue from storage, need to make
                     * sure that there is room in the active table since we don't
                     * want to dequeue a bundle from storage and have no place
                     * to put it.  Note that it is possible that even if the
                     * active table was full, if the bundle dequeued did not
                     * request custody transfer it could still go out, but the
                     * current design requires that at least one slot in the active
                     * table is open at all times. */
                    ati = ch->active_table.current_cid % ch->attributes.active_table_size;
                    sid = ch->active_table.sid[ati];
                    if(sid != BP_SID_VACANT) // entry vacant
                    {
                        *loadflags |= BP_FLAG_ACTIVETABLEWRAP;

                        if(ch->wrap_response == BP_WRAP_RESEND)
                        {
                            /* Bump Oldest Custody ID */
                            ch->active_table.oldest_cid++;
                            
                            /* Retrieve Bundle from Storage */
                            if(retrieve(ch->data_store_handle, (void**)&ds, NULL, sid, BP_CHECK) != BP_SUCCESS)
                            {
                                /* Failed to Retrieve - Clear Entry (and loop again) */
                                relinquish(ch->data_store_handle, sid);
                                ch->active_table.sid[ati] = BP_SID_VACANT;
                                *loadflags |= BP_FLAG_STOREFAILURE;
                                ch->stats.lost++;
                            }
                            else
                            {
                                /* Force Retransmit - Do Not Reuse Custody ID */
                                ch->stats.retransmitted++;
                                bplib_os_waiton(ch->active_table_signal, BP_DEFAULT_WRAP_TIMEOUT);
                            }
                        }
                        else if(ch->wrap_response == BP_WRAP_BLOCK)
                        {
                            /* Custody ID Wrapped Around to Occupied Slot */                            
                            status = BP_OVERFLOW;                   
                            bplib_os_waiton(ch->active_table_signal, BP_DEFAULT_WRAP_TIMEOUT);
                        }
                        else // if(ch->wrap_response == BP_WRAP_DROP)
                        {
                            /* Bump Oldest Custody ID */
                            ch->active_table.oldest_cid++;

                            /* Clear Entry (and loop again) */
                            relinquish(ch->data_store_handle, sid);
                            ch->active_table.sid[ati] = BP_SID_VACANT;
                            ch->stats.lost++;
                        }
                    }

                    /* Break Out of Loop */
                    break;
                }
            }
            else
            {
                /* Failed to Retrieve Bundle from Storage */
                relinquish(ch->data_store_handle, sid);
                ch->active_table.sid[ati] = BP_SID_VACANT;
                *loadflags |= BP_FLAG_STOREFAILURE;
                ch->stats.lost++;
            }
        }
    }
    bplib_os_unlock(ch->active_table_signal);

    /* Try to Send Stored Bundle (if nothing ready to send yet) */
    while(ds == NULL)
    {
        /* Dequeue Bundle from Storage Service */
        int deq_status = dequeue(ch->data_store_handle, (void**)&ds, NULL, &sid, timeout);
        if(deq_status == BP_SUCCESS)
        {
            if(ds->exprtime != 0 && sysnow >= ds->exprtime)
            {
                /* Bundle Expired Clear Entry (and loop again) */
                relinquish(ch->data_store_handle, sid);
                ch->stats.expired++;
                sid = BP_SID_VACANT;
                ds = NULL;
            }
        }
        else if(deq_status == BP_TIMEOUT)
        {
            /* No Bundles in Storage to Send */
            status = BP_TIMEOUT;
            break;
        }
        else
        {
            /* Failed Storage Service */
            status = BP_FAILEDSTORE;
            *loadflags |= BP_FLAG_STOREFAILURE;
            break;
        }
    }

    /* Process Active Table for Sending Next Bundle */
    bplib_os_lock(ch->active_table_signal);
    {
        /* Check if Bundle Ready to Transmit */
        if(ds != NULL)
        {
            /* Check Buffer Size */
            if(*bundle == NULL || *size >= ds->bundlesize)
            {
                /* Check/Allocate Bundle Memory */
                if(*bundle == 0) *bundle = malloc(ds->bundlesize);
                    
                /* Successfully Load Bundle to Application and Relinquish Memory */                
                if(*bundle != NULL)
                {
                    /* If Custody Transfer */
                    if(ds->cteboffset != 0)
                    {
                        /* Assign Custody ID and Active Table Entry */
                        if(newcid)
                        {
                            ati = ch->active_table.current_cid % ch->attributes.active_table_size;
                            ch->active_table.sid[ati] = sid;
                            ds->cidsdnv.value = ch->active_table.current_cid++;
                            bplib_sdnv_write(&ds->header[ds->cteboffset], ds->bundlesize - ds->cteboffset, ds->cidsdnv, loadflags);
                        }

                        /* Update Retransmit Time */
                        if(ch->timeout > 0) ch->active_table.retx[ati] = sysnow + ch->timeout;
                        else                ch->active_table.retx[ati] = 0;
                    }

                    /* Load Bundle */
                    memcpy(*bundle, ds->header, ds->bundlesize);
                    *size = ds->bundlesize;
                    ch->stats.transmitted++;
                    status = BP_SUCCESS;

                    /* If No Custody Transfer - Free Bundle Memory */
                    if(ds->cteboffset == 0)
                    {
                        relinquish(store, sid);
                    }
                }\
                else
                {
                    status = bplog(BP_FAILEDMEM, "Unable to acquire memory for bundle of size %d\n", ds->bundlesize);
                    relinquish(store, sid);
                    ch->stats.lost++;                    
                }
            }
            else
            {
                status = bplog(BP_BUNDLETOOLARGE, "Bundle too large to fit inside buffer (%d %d)\n", *size, ds->bundlesize);
                relinquish(store, sid);
                ch->stats.lost++;
            }
        }

        /* Update Active Statistic */
        ch->stats.active = ch->active_table.current_cid - ch->active_table.oldest_cid;
    }
    bplib_os_unlock(ch->active_table_signal);

    /* Return Status */
    return status;
}

/*--------------------------------------------------------------------------------------
 * bplib_process -
 *-------------------------------------------------------------------------------------*/
int bplib_process(int channel, void* bundle, int size, int timeout, uint16_t* procflags)
{
    int                 status;
    int                 enstat;
    bp_channel_t*       ch;

    uint32_t            sysnow;

    uint8_t*            buffer = (uint8_t*)bundle;
    int                 index = 0;

    int                 ei = 0;
    int                 exclude[BP_NUM_EXCLUDE_REGIONS];

    bp_blk_pri_t        pri_blk;

    bool                cteb_present = false;
    int                 cteb_index = 0;
    bp_blk_cteb_t       cteb_blk;

    bool                bib_present = false;
    int                 bib_index = 0;
    bp_blk_bib_t        bib_blk;

    int                 pay_index = 0;
    bp_blk_pay_t        pay_blk;

    /* Check Parameters */
    if(channel < 0 || channel >= channels_max)      return BP_PARMERR;
    else if(channels[channel].index == BP_EMPTY)    return BP_PARMERR;
    else if(bundle == NULL)                         return BP_PARMERR;

    /* Count Reception */
    ch = &channels[channel];
    ch->stats.received++;

    /* Parse Primary Block */
    exclude[ei++] = index;
    status = bplib_blk_pri_read(buffer, size, &pri_blk, true);
    if(status <= 0) return bplog(status, "Failed to parse primary block of size %d\n", size);
    else            index += status;
    exclude[ei++] = index;

    /* Check Unsupported */
    if(pri_blk.dictlen.value != 0)
    {
        *procflags |= BP_FLAG_NONCOMPLIANT;
        return bplog(BP_UNSUPPORTED, "Unsupported bundle attempted to be processed (%d)\n", pri_blk.dictlen.value);
    }

    /* Check Life Time */
    sysnow = bplib_os_systime();
    if((pri_blk.lifetime.value != 0) && (sysnow >= (pri_blk.lifetime.value + pri_blk.createsec.value)))
    {
        ch->stats.expired++;
        return bplog(BP_EXPIRED, "Expired bundled attempted to be processed \n");
    }

    /* Parse and Process Remaining Blocks */
    while(index < size)
    {
        /* Read Block Information */
        uint8_t blk_type = buffer[index];

        /* Check Block Type */
        if(blk_type == BP_CTEB_BLK_TYPE)
        {
            cteb_present = true;
            cteb_index = index;
            if(pri_blk.request_custody) exclude[ei++] = index;
            status = bplib_blk_cteb_read(&buffer[cteb_index], size - cteb_index, &cteb_blk, true);
            if(status <= 0) return bplog(status, "Failed to parse CTEB block at offset %d\n", cteb_index);
            else            index += status;
            if(pri_blk.request_custody) exclude[ei++] = index;
        }
        else if(blk_type == BP_BIB_BLK_TYPE)
        {
            bib_present = true;
            bib_index = index;
            exclude[ei++] = index;
            status = bplib_blk_bib_read(&buffer[bib_index], size - bib_index, &bib_blk, true);
            if(status <= 0) return bplog(status, "Failed to parse BIB block at offset %d\n", bib_index);
            else            index += status;
            exclude[ei++] = index;
        }
        else if(blk_type != BP_PAY_BLK_TYPE) // skip over block
        {
            bp_sdnv_t blk_flags = { 0, 1, 0 };
            bp_sdnv_t blk_len = { 0, 0, 0 };
            int start_index = index;
            int data_index = 0; // start of the block after the block length, set below
            
            blk_len.index = bplib_sdnv_read(&buffer[start_index], size - start_index, &blk_flags, procflags);
            data_index = bplib_sdnv_read(&buffer[start_index], size - start_index, &blk_len, procflags);

            /* Check Parsing Status */
            if(*procflags & (BP_FLAG_SDNVOVERFLOW | BP_FLAG_SDNVINCOMPLETE))
            {
                return bplog(BP_BUNDLEPARSEERR, "Failed (%0X) to parse block at index %d\n", *procflags, start_index);
            }
            else
            {
                index += data_index + blk_len.value;
            }

            /* Mark Processing as Incomplete */
            *procflags |= BP_FLAG_INCOMPLETE;
            bplog(BP_UNSUPPORTED, "Skipping over unrecognized block of type 0x%02X and size %d\n", blk_type, blk_len.value);

            /* Should transmit status report that block cannot be processed */
            if(blk_flags.value & BP_BLK_NOTIFYNOPROC_MASK) *procflags |= BP_FLAG_NONCOMPLIANT;

            /* Delete bundle since block not recognized */
            if(blk_flags.value & BP_BLK_DELETENOPROC_MASK)
            {
                return bplog(BP_DROPPED, "Dropping bundle with unrecognized block\n");
            }

            /* Drop block since it cannot be processed */
            if(blk_flags.value & BP_BLK_DROPNOPROC_MASK)
            {
                exclude[ei++] = start_index;
                exclude[ei++] = index;
            }

            /* Mark As Forwarded without Processed */
            blk_flags.value |= BP_BLK_FORWARDNOPROC_MASK;
            bplib_sdnv_write(&buffer[start_index], size - start_index, blk_flags, procflags);
        }
        else // payload block
        {
            pay_index = index;
            exclude[ei++] = index; // start of payload header
            status = bplib_blk_pay_read(&buffer[pay_index], size - pay_index, &pay_blk, true);
            if(status <= 0) return bplog(status, "Failed (%d) to read payload block\n", status);
            else            index += status;
            exclude[ei++] = index + pay_blk.paysize;

            /* Perform Integrity Check */
            if(bib_present)
            {
                status = bplib_blk_bib_verify(pay_blk.payptr, pay_blk.paysize, &bib_blk);
                if(status <= 0) return bplog(status, "Bundle failed integrity check\n");
            }

            /* Check Size of Payload */
            if(pri_blk.is_admin_rec && pay_blk.paysize < 2)
            {
                return bplog(BP_BUNDLEPARSEERR, "Invalid block length: %d\n", pay_blk.paysize);
            }

            /* Process Payload */
            if(pri_blk.dstnode.value != ch->local_node) // forward bundle (dst node != local node)
            {
                /* Check Ability to Forward */
                if(ch->data_bundle.originate)
                {
                    status = bplog(BP_WRONGORIGINATION, "Unable to forward bundle on an originating channel\n");
                }
                else if(pay_blk.paysize > ch->data_bundle.maxlength)
                {
                    /* Check Ability to Fragment */
                    if(!pri_blk.allow_frag) status = bplog(BP_BUNDLETOOLARGE, "Unable (%d) to fragment forwarded bundle (%d > %d)\n", BP_UNSUPPORTED, pay_blk.paysize, ch->data_bundle.maxlength);
                    else                    pri_blk.is_frag = true;
                }

                /* Lock Data Bundle */
                bplib_os_lock(ch->data_bundle_lock);
                {
                    /* Initialize Forwarded Bundle */
                    if(status == BP_SUCCESS) status = initialize_forw_bundle(&ch->data_bundle, &pri_blk, &pay_blk, ch->local_node, ch->local_service, cteb_present, buffer, exclude, ei, procflags);

                    /* Store Forwarded Bundle */
                    if(status == BP_SUCCESS) status = store_data_bundle(&ch->data_bundle, ch->storage.enqueue, ch->data_store_handle, timeout, procflags);
                }
                bplib_os_unlock(ch->data_bundle_lock);

                /* Handle Custody Transfer */
                if(status == BP_SUCCESS && pri_blk.request_custody)
                {
                    if(cteb_present)
                    {
                        bplib_os_lock(ch->dacs_bundle_lock);
                        {
                            /* Update DACS (bundle successfully forwarded) */
                            status = update_dacs_bundle(ch, &cteb_blk, false, BP_CHECK, procflags);
                        }
                        bplib_os_unlock(ch->dacs_bundle_lock);
                    }
                    else
                    {
                        *procflags |= BP_FLAG_NONCOMPLIANT;
                        bplog(BP_UNSUPPORTED, "Only aggregate custody supported\n");
                    }
                }
            }
            else if((ch->local_service != 0) && (pri_blk.dstserv.value != ch->local_service))
            {
                status = bplog(BP_WRONGCHANNEL, "Wrong channel to service bundle (%lu, %lu)\n", (unsigned long)pri_blk.dstserv.value, (unsigned long)ch->local_service);
            }
            else if(pri_blk.is_admin_rec) // Administrative Record
            {
                /* Read Record Information */
                uint32_t rec_type = buffer[index];

                /* Lock Active Table */
                bplib_os_lock(ch->active_table_signal);
                {
                    /* Process Record */
                    if(rec_type == BP_ACS_REC_TYPE)
                    {
                        int acknowledgment_count = 0;
                        bplib_rec_acs_process(&buffer[index], size - index, &acknowledgment_count, ch->active_table.sid, ch->attributes.active_table_size, ch->storage.relinquish, ch->data_store_handle);
                        if(acknowledgment_count > 0)
                        {
                            ch->stats.acknowledged += acknowledgment_count;
                            bplib_os_signal(ch->active_table_signal);
                        }
                    }
                    else if(rec_type == BP_CS_REC_TYPE)     status = bplog(BP_UNSUPPORTED, "Custody signal bundles are not supported\n");
                    else if(rec_type == BP_STAT_REC_TYPE)   status = bplog(BP_UNSUPPORTED, "Status report bundles are not supported\n");
                    else                                    status = bplog(BP_UNKNOWNREC, "Unknown administrative record: %u\n", (unsigned int)rec_type);
                }
                bplib_os_unlock(ch->active_table_signal);
            }
            else if(ch->proc_admin_only)
            {
                status = bplog(BP_IGNORE, "Non-administrative bundle ignored\n");
            }
            else // deliver bundle payload to application
            {
                bp_payload_store_t* pay = &ch->data_bundle.payload_store;
                pay->payloadsize = size - index;

                /* Set Custody Transfer Request */
                pay->request_custody = false;
                if(pri_blk.request_custody)
                {
                    if(cteb_present)
                    {
                        pay->request_custody = true;
                    }
                    else
                    {
                        *procflags |= BP_FLAG_NONCOMPLIANT;
                        bplog(BP_UNSUPPORTED, "Only aggregate custody supported\n");
                    }
                }

                /* Enqueue Payload into Storage */
                enstat = ch->storage.enqueue(ch->payload_store_handle, pay, sizeof(bp_payload_store_t), &buffer[index], pay->payloadsize, timeout);
                if(enstat > 0)
                {
                    /* Acknowledge Custody */
                    if(pay->request_custody)
                    {
                        bplib_os_lock(ch->dacs_bundle_lock);
                        {
                            update_dacs_bundle(ch, &cteb_blk, true, BP_CHECK, procflags);
                        }
                        bplib_os_unlock(ch->dacs_bundle_lock);
                    }
                }
                else
                {
                    status = bplog(BP_FAILEDSTORE, "Failed (%d) to store payload\n", enstat);
                }
            }

            /* Stop Processing Bundle Once Payload Block Reached */
            break;
        }
    }

    /* Return Status */
    return status;
}

/*--------------------------------------------------------------------------------------
 * bplib_accept -
 *
 *  Returns success if payload copied, or error code (zero, negative)
 *-------------------------------------------------------------------------------------*/
int bplib_accept(int channel, void** payload, int* size, int timeout, uint16_t* acptflags)
{
    (void)acptflags;
    
    int status, deqstat;;

    /* Check Parameters */
    if(channel < 0 || channel >= channels_max)      return BP_PARMERR;
    else if(channels[channel].index == BP_EMPTY)    return BP_PARMERR;
    else if(payload == NULL || size == NULL)        return BP_PARMERR;

    /* Set Shortcuts */
    bp_channel_t*           ch          = &channels[channel];
    bp_store_dequeue_t      dequeue     = ch->storage.dequeue;
    bp_store_relinquish_t   relinquish  = ch->storage.relinquish;
    uint8_t*                storebuf    = NULL;
    int                     storelen    = 0;
    bp_sid_t                sid         = BP_SID_VACANT;

    /* Dequeue Payload from Storage */
    deqstat = dequeue(ch->payload_store_handle, (void**)&storebuf, &storelen, &sid, timeout);
    if(deqstat > 0)
    {
        /* Access Payload */
        uint8_t*            payptr      = &storebuf[sizeof(bp_payload_store_t)];
        bp_payload_store_t* paystore    = (bp_payload_store_t*)storebuf;
        int                 paylen      = paystore->payloadsize;

        /* Return Payload to Application */
        if(*payload == NULL || *size >= paylen)
        {
            /* Check/Allocate Memory for Payload */
            if(*payload == NULL) *payload = malloc(paylen);
            
            /* Copy Payload and Set Status */
            if(*payload != NULL)
            {
                memcpy(*payload, payptr, paylen);
                *size = paylen;
                ch->stats.delivered++;
                status = BP_SUCCESS;
            }
            else
            {
                status = bplog(BP_FAILEDMEM, "Unable to acquire memory for payload of size %d\n", paylen);
                ch->stats.lost++;
            }
        }
        else
        {
            status = bplog(BP_PAYLOADTOOLARGE, "Payload too large to fit inside buffer (%d %d)\n", *size, paylen);
            ch->stats.lost++;
        }

        /* Relinquish Memory */
        relinquish(ch->payload_store_handle, sid);
    }
    else 
    {
        status = deqstat;
    }

    /* Return Status */
    return status;
}

/*--------------------------------------------------------------------------------------
 * bplib_routeinfo -
 *
 *  bundle -                pointer to a bundle (byte array) [INPUT]
 *  size -                  size of bundle being pointed to [INPUT]
 *  destination_node -      read from bundle [OUTPUT]
 *  destination_service -   as read from bundle [OUTPUT]
 *  Returns:                BP_SUCCESS or error code
 *-------------------------------------------------------------------------------------*/
int bplib_routeinfo(void* bundle, int size, bp_ipn_t* destination_node, bp_ipn_t* destination_service)
{
    int status;
    bp_blk_pri_t pri_blk;
    uint8_t* buffer = (uint8_t*)bundle;

    /* Check Parameters */
    assert(buffer);

    /* Parse Primary Block */
    status = bplib_blk_pri_read(buffer, size, &pri_blk, true);
    if(status <= 0) return status;

    /* Set Addresses */
    if(destination_node)    *destination_node = (bp_ipn_t)pri_blk.dstnode.value;
    if(destination_service) *destination_service = (bp_ipn_t)pri_blk.dstserv.value;

    /* Return Success */
    return BP_SUCCESS;
}

/*--------------------------------------------------------------------------------------
 * bplib_eid2ipn -
 *
 *  eid -                   null-terminated string representation of End Point ID [INPUT]
 *  len -                   size in bytes of above string [INPUT]
 *  node -                  node number as read from eid [OUTPUT]
 *  service -               service number as read from eid [OUTPUT]
 *  Returns:                BP_SUCCESS or error code
 *-------------------------------------------------------------------------------------*/
int bplib_eid2ipn(const char* eid, int len, bp_ipn_t* node, bp_ipn_t* service)
{
    char eidtmp[BP_MAX_EID_STRING];
    int tmplen;
    char* node_ptr;
    char* service_ptr;
    char* endptr;
    unsigned long node_result;
    unsigned long service_result;

    /* Sanity Check EID Pointer */
    if(eid == NULL)
    {
        return bplog(BP_INVALIDEID, "EID is null\n");
    }

    /* Sanity Check Length of EID */
    if(len < 7)
    {
        return bplog(BP_INVALIDEID, "EID must be at least 7 characters, act: %d\n", len);
    }
    else if(len > BP_MAX_EID_STRING)
    {
        return bplog(BP_INVALIDEID, "EID cannot exceed %d bytes in length, act: %d\n", BP_MAX_EID_STRING, len);
    }

    /* Check IPN Scheme */
    if(eid[0] != 'i' || eid[1] != 'p' || eid[2] != 'n' || eid[3] != ':')
    {
        return bplog(BP_INVALIDEID, "EID (%s) must start with 'ipn:'\n", eid);
    }

    /* Copy EID to Temporary Buffer and Set Pointers */
    tmplen = len - 4;
    memcpy(eidtmp, &eid[4], tmplen);
    eidtmp[tmplen] = '\0';
    node_ptr = eidtmp;
    service_ptr = strchr(node_ptr, '.');
    if(service_ptr != NULL)
    {
        *service_ptr = '\0';
        service_ptr++;
    }
    else
    {
        return bplog(BP_INVALIDEID, "Unable to find dotted notation in EID (%s)\n", eid);
    }

    /* Parse Node Number */
    errno = 0;
    node_result = strtoul(node_ptr, &endptr, 10); // assume IPN node and service numbers always written in base 10
    if( (endptr == node_ptr) ||
        ((node_result == ULONG_MAX || node_result == 0) && errno == ERANGE) )
    {
        return bplog(BP_INVALIDEID, "Unable to parse EID (%s) node number\n", eid);
    }

    /* Parse Service Number */
    errno = 0;
    service_result = strtoul(service_ptr, &endptr, 10); // assume IPN node and service numbers always written in base 10
    if( (endptr == service_ptr) ||
        ((service_result == ULONG_MAX || service_result == 0) && errno == ERANGE) )
    {
        return bplog(BP_INVALIDEID, "Unable to parse EID (%s) service number\n", eid);
    }

    /* Set Outputs */
    *node = (uint32_t)node_result;
    *service = (uint32_t)service_result;
    return BP_SUCCESS;
}

/*--------------------------------------------------------------------------------------
 * bplib_ipn2eid -
 *
 *  eid -                   buffer that will hold null-terminated string representation of End Point ID [OUTPUT]
 *  len -                   size in bytes of above buffer [INPUT]
 *  node -                  node number to be written into eid [INPUT]
 *  service -               service number to be written into eid [INPUT]
 *  Returns:                BP_SUCCESS or error code
 *-------------------------------------------------------------------------------------*/
int bplib_ipn2eid(char* eid, int len, bp_ipn_t node, bp_ipn_t service)
{
    /* Sanity Check EID Buffer Pointer */
    if(eid == NULL)
    {
        return bplog(BP_INVALIDEID, "EID buffer is null\n");
    }

    /* Sanity Check Length of EID Buffer */
    if(len < 7)
    {
        return bplog(BP_INVALIDEID, "EID buffer must be at least 7 characters, act: %d\n", len);
    }
    else if(len > BP_MAX_EID_STRING)
    {
        return bplog(BP_INVALIDEID, "EID buffer cannot exceed %d bytes in length, act: %d\n", BP_MAX_EID_STRING, len);
    }

    /* Write EID */
    snprintf(eid, len, "ipn:%lu.%lu", (unsigned long)node, (unsigned long)service);

    return BP_SUCCESS;
}<|MERGE_RESOLUTION|>--- conflicted
+++ resolved
@@ -607,7 +607,7 @@
         }
         else // dacs successfully enqueued
         {
-            dacs->sent = true;
+            dacs->last_dacs = sysnow;
             return BP_SUCCESS;
         }
     }
@@ -655,13 +655,8 @@
     }
     else
     {
-<<<<<<< HEAD
         // Insertion was succesfull do not store the dacs yet as the tree has more space.
         return false;
-=======
-        dacs->last_dacs = sysnow;
-        return BP_SUCCESS;
->>>>>>> 4dfbeed3
     }
 }
 
@@ -1350,24 +1345,12 @@
         int i;
         for(i = 0; i < ch->num_dacs; i++)
         {
-<<<<<<< HEAD
-            int i;
-            for(i = 0; i < ch->num_dacs; i++)
-            {
-                bp_dacs_bundle_t* dacs = &ch->dacs_bundle[i];
-
-                /* Check for Unsent DACS */
-                if(dacs->sent == false && !rb_tree_is_empty(dacs->tree))
-                {
-                    store_dacs_bundles(ch, dacs, sysnow, BP_CHECK, loadflags);
-                }
-=======
             bp_dacs_bundle_t* dacs = &ch->dacs_bundle[i];
->>>>>>> 4dfbeed3
+
 
             if((ch->dacs_rate > 0) && 
                (sysnow >= (dacs->last_dacs + ch->dacs_rate)) && 
-               (dacs->num_fills > 0))
+               !rb_tree_is_empty(dacs->tree))
             {
                 store_dacs_bundle(ch, dacs, sysnow, BP_CHECK, loadflags);
                 dacs->num_fills = 0;
